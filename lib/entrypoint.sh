#/bin/bash

# Entrypoint Script
# Author: Lucas Vieira < lucas at vieira dot io >
# Version: 1.0
# January 31th, 2017

# ~ #

# TODO: write password validator
# TODO: DRY db_attr and sync_attr
# TODO: DRY validators

# Exits with an error when there are any invalid chars
check_invalid_chars() {
  local attr_name=$1
  local invalid_chars=$2
  if [[ "$invalid_chars" != "" ]]; then
    echo "[ERROR] Invalid value \"$string_attr\" for attribute $attr_name!" 1>&2
    exit 1
  fi
}

# An Integer is only allowed to be an Integer
validate_integer_attr() {
  local attr_name=$1
  local string_attr=$2
  local invalid_chars=$(echo $string_attr | sed -e "s/[[:digit:]]//g")
  check_invalid_chars $attr_name $invalid_chars
}

# A String is allowed to have alphanumeric chars,
# dots, dashes, and underscores.
validate_string_attr() {
  local attr_name=$1
  local string_attr=$2
  local invalid_chars=$(echo $string_attr | sed -e "s/[[:alnum:]]//g" \
                                                -e "s/\(.\|-\|_\)//g")
  check_invalid_chars $attr_name $invalid_chars
}

# A List is allowed to have have alphanumeric chars,
# dots, dashes, underscores, and commas.
validate_list_attr() {
  local attr_name=$1
  local string_attr=$2
  local invalid_chars=$(echo $string_attr | sed -e "s/\,//g")
  validate_string_attr $attr_name $invalid_chars
}

run_bucardo_command() {
  local comm=$1
  su - postgres -c "bucardo $comm"
}

start_postgres() {
  service postgresql start
  local status=false
  while [[ $status == false ]]; do
    [[ $(run_bucardo_command "status") ]] && status=true
    sleep 5
  done
}

db_attr() {
  local database=$1
  local attr=$2
  local attr_type=$3
  local value="$(jq ".databases[$database].$attr" /media/bucardo/bucardo.json)"
  case "$attr_type" in
    "string") validate_string_attr "$attr" "$value" ;;
    "list") validate_list_attr "$attr" "$value" ;;
    "integer") validate_integer_attr "$attr" "$value" ;;
    *) echo "Invalid type for $attr." 1>&2; exit 2;;
  esac
  echo $value
}

sync_attr() {
  local sync=$1
  local attr=$2
  local attr_type=$3
  local value="$(jq ".syncs[$sync].$attr" /media/bucardo/bucardo.json)"
  case "$attr_type" in
    "string") validate_string_attr "$attr" "$value" ;;
    "list") validate_list_attr "$attr" "$value" ;;
    "integer") validate_integer_attr "$attr" "$value" ;;
    *) echo "Invalid type for $attr." 1>&2; exit 2;;
  esac
  echo $value
}

#First validate onetimecopy is an integer and then validate if it's 0,1 or 2
one_time_copy_attr() {
  local sync_index=$1
  local value=$(sync_attr $sync_index onetimecopy integer)
  local invalid_chars=$(echo $string_attr | sed -e "s/[0,1,2]//")
  check_invalid_chars $value $invalid_chars
  echo $value 
}

load_db_pass() {
  local database=$1
  local pass=$(db_attr $database pass string)
  local id=$(db_attr $database id integer)
  if [[ "$pass" == "\"env\"" ]]; then
    echo "$(env | grep "BUCARDO_DB$id" | cut -d'=' -f2)"
  else
    echo "$pass"
  fi
}

add_databases_to_bucardo() {
  echo "[CONTAINER] Adding databases to Bucardo..."
  local db_id db_pass
  local db_index=0
  NUM_DBS=$(jq '.databases' /media/bucardo/bucardo.json | grep dbname | wc -l)
  while [[ $db_index -lt $NUM_DBS ]]; do
    echo "[CONTAINER] Adding db $db_index"
    db_id=$(db_attr $db_index id integer)
    db_pass=$(load_db_pass $db_index)
    run_bucardo_command "del db db$db_id --force"
    run_bucardo_command "add db db$db_id dbname=\"$(db_attr $db_index dbname string)\" \
                                user=\"$(db_attr $db_index user string)\" \
                                pass=\"$db_pass\" \
                                host=\"$(db_attr $db_index host string)\""
    db_index=$(expr $db_index + 1)
  done
}

db_sync_entities() {
  local sync_index=$1
  local entity=$2
  local db_index=0
  local sync_entity

  sync_entity=$(sync_attr $sync_index $entity"s[$db_index]" integer)
  while [[ "$sync_entity" != null ]]; do
    [[ "$DB_STRING" != "" ]] && DB_STRING="$DB_STRING,"
    DB_STRING=$DB_STRING"db"$sync_entity":$entity"
    db_index=$(expr $db_index + 1)
    sync_entity=$(sync_attr $sync_index $entity"s[$db_index]" integer)
  done
}

db_sync_string() {
  local sync_index=$1
  DB_STRING=""
  db_sync_entities $sync_index "source"
  db_sync_entities $sync_index "target"
}

add_syncs_to_bucardo() {
  local sync_index=0
  local num_syncs=$(jq '.syncs' /media/bucardo/bucardo.json | grep tables | wc -l)
  while [[ $sync_index -lt $num_syncs ]]; do
    echo "[CONTAINER] Adding sync$sync_index to Bucardo..."
    db_sync_string $sync_index
    local one_time_copy="$(one_time_copy_attr $sync_index)"
    run_bucardo_command "del sync sync$sync_index"
    run_bucardo_command "add sync sync$sync_index \
                         dbs=$DB_STRING \
<<<<<<< HEAD
                         tables=$(sync_attr $sync_index tables list) 
=======
                         tables=$(sync_attr $sync_index tables) \
                         onetimecopy=$one_time_copy"
>>>>>>> 2c0e5fe7
    sync_index=$(expr $sync_index + 1)
  done
}

start_bucardo() {
  echo "[CONTAINER] Starting Bucardo..."
  run_bucardo_command "start"
}

bucardo_status() {
  echo "[CONTAINER] Now, some status for you."
  local run=true
  while [[ $run ]]; do
    run_bucardo_command "status"
    sleep 10
  done
}

main() {
  start_postgres 2> /dev/null
  add_databases_to_bucardo
  add_syncs_to_bucardo
  start_bucardo
  /bin/bash
  #bucardo_status
}

main<|MERGE_RESOLUTION|>--- conflicted
+++ resolved
@@ -160,12 +160,8 @@
     run_bucardo_command "del sync sync$sync_index"
     run_bucardo_command "add sync sync$sync_index \
                          dbs=$DB_STRING \
-<<<<<<< HEAD
-                         tables=$(sync_attr $sync_index tables list) 
-=======
                          tables=$(sync_attr $sync_index tables) \
                          onetimecopy=$one_time_copy"
->>>>>>> 2c0e5fe7
     sync_index=$(expr $sync_index + 1)
   done
 }
